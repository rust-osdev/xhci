--- conflicted
+++ resolved
@@ -4,13 +4,11 @@
 ### Added
 - All the missing getters of the Transfer TRBs are implemented.
 
-<<<<<<< HEAD
 ### Changed
 - The debug prints of the all TRBs now print the value of each field.
-=======
+
 ### Fixed
 - `ConfigureEndpoint::deconfigure` and `SetTrDequeuePointer::slot_id` wrongly took the mutable references to the `self`. They now take the immutable references.
->>>>>>> 50fe3bcd
 
 ## 0.4.1 - 2021-02-05
 ### Added
