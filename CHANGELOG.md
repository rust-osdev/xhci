--- conflicted
+++ resolved
@@ -2,11 +2,8 @@
 
 ## Unreleased - ReleaseDate
 ### Added
-<<<<<<< HEAD
 - `set_0_*` for all RW1C bits, which sets the bit to 0. This prevents the bit from being cleared on write.
-=======
 - `Default` implementations for registers without RsvdP bits, which allows avoiding a redundant read.
->>>>>>> 79bf39b5
 
 ## 0.9.0 - 2022-08-23
 ### Changed
